--- conflicted
+++ resolved
@@ -368,10 +368,8 @@
       expect(serviceConfig.message).to.equal('no operations can be performed on C123-TEST');
     });
   });
-<<<<<<< HEAD
-=======
-
-  describe('when the service configuration indicates the service can only handle synchronous, one-granule requests', function () {
+
+  describe('when no services can support spatial or shapefile subsetting for the collection', function () {
     beforeEach(function () {
       const collectionId = 'C123-TEST';
       const operation = new DataOperation();
@@ -379,30 +377,6 @@
       this.operation = operation;
       this.config = [
         {
-          name: 'matching-service',
-          type: { name: 'argo', synchronous_only: true },
-          collections: [collectionId],
-        },
-      ];
-    });
-
-    it('returns a service configured to allow asynchronous calls through a wrapper', function () {
-      const op = this.operation;
-      const serviceConfig = chooseServiceConfig(op, {}, this.config);
-      const service = buildService(serviceConfig, this.operation) as AsynchronizerService<unknown>;
-      expect(service.constructor.name).to.equal('AsynchronizerService');
-      expect(service.SyncServiceClass.name).to.equal('ArgoService');
-    });
-  });
-
-  describe('when no services can support spatial or shapefile subsetting for the collection', function () {
-    beforeEach(function () {
-      const collectionId = 'C123-TEST';
-      const operation = new DataOperation();
-      operation.addSource(collectionId);
-      this.operation = operation;
-      this.config = [
-        {
           name: 'a-service',
           type: { name: 'argo' },
           collections: [collectionId],
@@ -454,7 +428,6 @@
       });
     });
   });
->>>>>>> 0d0b3dc5
 });
 
 describe('granule limits', function () {
