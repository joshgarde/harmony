--- conflicted
+++ resolved
@@ -54,7 +54,6 @@
         expect(this.service.operation.user).to.equal('anonymous');
       });
 
-<<<<<<< HEAD
       it('passes the synchronous mode parameter to the backend and is set to true', function () {
         expect(this.service.operation.isSynchronous).to.equal(true);
       });
@@ -62,10 +61,10 @@
       it('passes the request id parameter to the backend', function () {
         expect(this.service.operation.requestId).to.match(/[0-9a-f]{8}-[0-9a-f]{4}-[0-9a-f]{4}-[0-9a-f]{4}-[0-9a-f]{12}/);
         // expect(isUUID(this.service.operation.requestId).to.equal(true));
-=======
+      });
+
       it('transforms subset lat and lon parameters into a backend bounding box subset request', function () {
         expect(this.service.operation.boundingRectangle).to.eql([-20.1, 0, 20, 10]);
->>>>>>> b3be714c
       });
     });
 
