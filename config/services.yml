# Order for each CMR endpoint in this file will reflect precedence of the service when
# multiple services handle a collection

https://cmr.earthdata.nasa.gov:
  - name: harmony/gdal
    data_operation_version: '0.9.0'
    type:
      name: argo
      params:
        argo_url: !Env ${ARGO_URL}
        namespace: argo
        template: harmony-gdal
        image: !Env ${GDAL_IMAGE}
        env:
          USE_LOCALSTACK: !Env ${USE_LOCALSTACK}
          AWS_DEFAULT_REGION: us-west-2
          EDL_USERNAME: !Env ${EDL_USERNAME}
          EDL_PASSWORD: !Env ${EDL_PASSWORD}
          STAGING_BUCKET: !Env ${STAGING_BUCKET}
          STAGING_PATH: public/harmony/gdal
          TEXT_LOGGER: !Env ${TEXT_LOGGER}
          BACKEND_HOST: !Env ${BACKEND_HOST}
    collections:
      - C1756916832-XYZ_PROV
      - C1595422627-ASF
    capabilities:
      subsetting:
        bbox: true
        variable: true
        multiple_variable: true
      output_formats:
        - image/tiff
        - image/png
        - image/gif
      reprojection: true

https://cmr.uat.earthdata.nasa.gov:

  - name: asfdataservices/gdal-subsetter
    data_operation_version: '0.9.0'
    type:
      name: argo
      params:
        argo_url: !Env ${ARGO_URL}
        namespace: argo
        template: asf-gdal-subsetter
        image: !Env ${ASF_GDAL_IMAGE}
        imagePullPolicy: !Env ${ASF_GDAL_IMAGE_PULL_POLICY}
        parallelism: !Env ${ASF_GDAL_PARALLELISM}
        env:
          USE_LOCALSTACK: !Env ${USE_LOCALSTACK}
          AWS_DEFAULT_REGION: us-west-2
          EDL_USERNAME: !Env ${EDL_USERNAME}
          EDL_PASSWORD: !Env ${EDL_PASSWORD}
          STAGING_BUCKET: !Env ${STAGING_BUCKET}
          STAGING_PATH: public/asfdataservices/gdal-subsetter
          TEXT_LOGGER: !Env ${TEXT_LOGGER}
          BACKEND_HOST: !Env ${BACKEND_HOST}
    collections:
      - C1225776654-ASF
      - C1207038647-ASF
      - C1233629671-ASF
    capabilities:
      subsetting:
        bbox: true
        variable: true
        multiple_variable: true
      output_formats:
        - image/tiff
        - image/png
        - image/gif
      reprojection: true

  - name: harmony/gdal
    data_operation_version: '0.9.0'
    type:
      name: argo
      params:
        argo_url: !Env ${ARGO_URL}
        namespace: argo
        template: harmony-gdal
        image: !Env ${GDAL_IMAGE}
        imagePullPolicy: !Env ${GDAL_IMAGE_PULL_POLICY}
        parallelism: !Env ${GDAL_PARALLELISM}
        env:
          USE_LOCALSTACK: !Env ${USE_LOCALSTACK}
          AWS_DEFAULT_REGION: us-west-2
          EDL_USERNAME: !Env ${EDL_USERNAME}
          EDL_PASSWORD: !Env ${EDL_PASSWORD}
          STAGING_BUCKET: !Env ${STAGING_BUCKET}
          STAGING_PATH: public/harmony/gdal
          TEXT_LOGGER: !Env ${TEXT_LOGGER}
          BACKEND_HOST: !Env ${BACKEND_HOST}
    collections:
      - C1233800302-EEDTEST
      - C1234088182-EEDTEST
    capabilities:
      subsetting:
        bbox: true
        variable: true
        multiple_variable: true
      output_formats:
        - image/tiff
        - image/png
        - image/gif
      reprojection: true

  - name: podaac/l2-subsetter
    data_operation_version: '0.8.0'
    type:
      name: argo
      params:
        argo_url: !Env ${ARGO_URL}
        namespace: argo
        template: podaac-l2-subsetter
        image: !Env ${PODAAC_L2_SUBSETTER_IMAGE}
<<<<<<< HEAD
        parallelism: !Env ${PODAAC_L2_SUBSETTER_PARALLELISM}
=======
        imagePullPolicy: !Env ${PODAAC_L2_SUBSETTER_IMAGE_PULL_POLICY}
>>>>>>> 67733d4a
        env:
          USE_LOCALSTACK: !Env ${USE_LOCALSTACK}
          AWS_DEFAULT_REGION: us-west-2
          EDL_USERNAME: !Env ${EDL_USERNAME}
          EDL_PASSWORD: !Env ${EDL_PASSWORD}
          STAGING_BUCKET: !Env ${STAGING_BUCKET}
          STAGING_PATH: public/podaac/l2-subsetter
          TEXT_LOGGER: !Env ${TEXT_LOGGER}
          BACKEND_HOST: !Env ${BACKEND_HOST}
    collections:
      - C1234208436-POCLOUD
    maximum_async_granules: 2000
    capabilities:
      subsetting:
        bbox: true
        variable: true
      output_formats:
        - application/netcdf # Incorrect mime-type, remove when no longer needed
        - application/x-netcdf4

  - name: ds/swot-reproject
    data_operation_version: '0.9.0'
    batch_size: 1
    type:
      name: argo
      params:
        argo_url: !Env ${ARGO_URL}
        namespace: argo
        template: swot-reproject
        image: !Env ${SWOT_REPR_IMAGE}
        imagePullPolicy: !Env ${SWOT_REPR_IMAGE_PULL_POLICY}
        parallelism: !Env ${SWOT_REPR_PARALLELISM}
        env:
          USE_LOCALSTACK: !Env ${USE_LOCALSTACK}
          AWS_DEFAULT_REGION: us-west-2
          EDL_USERNAME: !Env ${EDL_USERNAME}
          EDL_PASSWORD: !Env ${EDL_PASSWORD}
          STAGING_BUCKET: !Env ${STAGING_BUCKET}
          STAGING_PATH: public/sds/swot-reproject
          TEXT_LOGGER: !Env ${TEXT_LOGGER}
          BACKEND_HOST: !Env ${BACKEND_HOST}
    collections:
      - C1233860183-EEDTEST
      - C1233800302-EEDTEST
      - C1221286860-NSIDC_TS1
      - C1226288788-EDF_DEV07
      - C1233147317-EEDTEST
      - C1233147319-EEDTEST
      - C1234724470-POCLOUD
    capabilities:
      subsetting:
        bbox: false
        variable: false
      output_formats:
        - image/tiff
        - image/png
        - image/gif
        - application/netcdf # Incorrect mime-type, remove when no longer needed
        - application/x-netcdf4
      reprojection: true

  - name: sds/variable-subsetter
    data_operation_version: '0.8.0'
    type:
      name: argo
      params:
        argo_url: !Env ${ARGO_URL}
        namespace: argo
        template: var-subsetter
        image: !Env ${VAR_SUBSETTER_IMAGE}
        imagePullPolicy: !Env ${VAR_SUBSETTER_IMAGE_PULL_POLICY}
        parallelism: !Env ${VAR_SUBSETTER_PARALLELISM}
        env:
          USE_LOCALSTACK: !Env ${USE_LOCALSTACK}
          AWS_DEFAULT_REGION: us-west-2
          EDL_USERNAME: !Env ${EDL_USERNAME}
          EDL_PASSWORD: !Env ${EDL_PASSWORD}
          STAGING_BUCKET: !Env ${STAGING_BUCKET}
          STAGING_PATH: public/sds/variable-subsetter
          TEXT_LOGGER: !Env ${TEXT_LOGGER}
          BACKEND_HOST: !Env ${BACKEND_HOST}
    data_url_pattern: 'opendap' # look for the string literal "opendap" in the data URL
    collections:
      - C1234714691-EEDTEST  # ATL03
      - C1234714698-EEDTEST  # ATL08
    capabilities:
      subsetting:
        variable: true
      output_formats:
        - application/netcdf # Incorrect mime-type, remove when no longer needed
        - application/x-netcdf4

  # This is an example service and backend from example/http-backend.js mounted by
  # the frontend callback server.
  # EOSS Example: curl -Lnbj 'http://localhost:3000/C1104-PVC_TS2/eoss/0.2.0/items/G1216319051-PVC_TS2'
  - name: harmony/example
    data_operation_version: '0.9.0'
    enabled: !Env ${EXAMPLE_SERVICES}
    type:
      name: http
      params:
        url: http://localhost:4000/example/harmony
    collections:
      # AMSR-E/Aqua L2B Global Swath Ocean Products derived from Wentz Algorithm V086
      # Good example, being in UAT, global, many public non-global granules,
      # and not yet on the services roadmap.
      - C1104-PVC_TS2
    capabilities:
      subsetting:
        variable: true
        bbox: true
      output_formats:
        - image/tiff
      reprojection: true

  # L2SS subsetter
  - name: podaac/http-service
    data_operation_version: '0.8.0'
    type:
      name: http
      params:
        url: https://d241qn3lj7he8d.cloudfront.net/dataOperation
    collections:
      - C1234208437-POCLOUD
      - C1234208438-POCLOUD
      - C1234724470-POCLOUD
      - C1234724471-POCLOUD
      - C1234071416-POCLOUD
    maximum_async_granules: 2000
    capabilities:
      subsetting:
        bbox: true
        variable: true
      output_formats:
        - application/netcdf # Incorrect mime-type, remove when no longer needed
        - application/x-netcdf4

  # PO.DAAC Shapefiles
  - name: podaac/ps3
    data_operation_version: '0.9.0'
    type:
<<<<<<< HEAD
      name: http
=======
      name: argo
>>>>>>> 67733d4a
      params:
        argo_url: !Env ${ARGO_URL}
        namespace: argo
        template: podaac-ps3
        image: !Env ${PODAAC_PS3_IMAGE}
        imagePullPolicy: !Env ${PODAAC_PS3_IMAGE_PULL_POLICY}
        env:
          USE_LOCALSTACK: !Env ${USE_LOCALSTACK}
          AWS_DEFAULT_REGION: us-west-2
          EDL_USERNAME: !Env ${EDL_USERNAME}
          EDL_PASSWORD: !Env ${EDL_PASSWORD}
          STAGING_BUCKET: !Env ${STAGING_BUCKET}
          STAGING_PATH: public/podaac/ps3
          TEXT_LOGGER: !Env ${TEXT_LOGGER}
          BACKEND_HOST: !Env ${BACKEND_HOST}
    collections:
      - C1234530532-EEDTEST
      - C1234530533-EEDTEST
    maximum_async_granules: 400
    capabilities:
      subsetting:
        shape: true
        variable: false
      output_formats:
        - application/shapefile+zip

  # PO.DAAC NetCDF to COG
  - name: podaac/netcdf-converter
    data_operation_version: '0.9.0'
    type:
      name: argo
      params:
        argo_url: !Env ${ARGO_URL}
        namespace: argo
        template: podaac-netcdf-converter
        image: !Env ${PODAAC_NETCDF_CONVERTER_IMAGE}
        imagePullPolicy: !Env ${PODAAC_NETCDF_CONVERTER_IMAGE_PULL_POLICY}
        env:
          USE_LOCALSTACK: !Env ${USE_LOCALSTACK}
          AWS_DEFAULT_REGION: us-west-2
          EDL_USERNAME: !Env ${EDL_USERNAME}
          EDL_PASSWORD: !Env ${EDL_PASSWORD}
          STAGING_BUCKET: !Env ${STAGING_BUCKET}
          STAGING_PATH: public/podaac/netcdf-converter
          TEXT_LOGGER: !Env ${TEXT_LOGGER}
          BACKEND_HOST: !Env ${BACKEND_HOST}
    collections:
      - C1234410736-POCLOUD
    maximum_async_granules: 400
    capabilities:
      subsetting:
        shape: false
        variable: false
      output_formats:
        - image/tiff

  - name: harmony/netcdf-to-zarr
    data_operation_version: '0.9.0'
    type:
      name: argo
      params:
        argo_url: !Env ${ARGO_URL}
        namespace: argo
        template: harmony-netcdf-to-zarr
        image: !Env ${NETCDF_TO_ZARR_IMAGE}
        imagePullPolicy: !Env ${NETCDF_TO_ZARR_IMAGE_PULL_POLICY}
        parallelism: !Env ${NETCDF_TO_ZARR_PARALLELISM}
        env:
          USE_LOCALSTACK: !Env ${USE_LOCALSTACK}
          AWS_DEFAULT_REGION: us-west-2
          EDL_USERNAME: !Env ${EDL_USERNAME}
          EDL_PASSWORD: !Env ${EDL_PASSWORD}
          STAGING_BUCKET: !Env ${STAGING_BUCKET}
          STAGING_PATH: public/harmony/gdal
          TEXT_LOGGER: !Env ${TEXT_LOGGER}
          BACKEND_HOST: !Env ${BACKEND_HOST}
    collections:
      - C1234088182-EEDTEST
      - C1233800302-EEDTEST
      - C1233860183-EEDTEST
      - C1234410736-POCLOUD
      - C1234082763-POCLOUD
      - C1234071416-POCLOUD
      - C1234208437-POCLOUD
      - C1234208436-POCLOUD
      - C1234208438-POCLOUD
      - C1234724470-POCLOUD
      - C1234724471-POCLOUD
    maximum_sync_granules: 0
    capabilities:
      subsetting:
        variable: false
      output_formats:
        - application/x-zarr<|MERGE_RESOLUTION|>--- conflicted
+++ resolved
@@ -114,11 +114,8 @@
         namespace: argo
         template: podaac-l2-subsetter
         image: !Env ${PODAAC_L2_SUBSETTER_IMAGE}
-<<<<<<< HEAD
+        imagePullPolicy: !Env ${PODAAC_L2_SUBSETTER_IMAGE_PULL_POLICY}
         parallelism: !Env ${PODAAC_L2_SUBSETTER_PARALLELISM}
-=======
-        imagePullPolicy: !Env ${PODAAC_L2_SUBSETTER_IMAGE_PULL_POLICY}
->>>>>>> 67733d4a
         env:
           USE_LOCALSTACK: !Env ${USE_LOCALSTACK}
           AWS_DEFAULT_REGION: us-west-2
@@ -260,11 +257,7 @@
   - name: podaac/ps3
     data_operation_version: '0.9.0'
     type:
-<<<<<<< HEAD
-      name: http
-=======
-      name: argo
->>>>>>> 67733d4a
+      name: argo
       params:
         argo_url: !Env ${ARGO_URL}
         namespace: argo
