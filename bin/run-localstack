#!/bin/bash

set -e

if [ -f .env ]; then
  set -o allexport
  source .env
  set +o allexport
fi

# Localstack startup script setup

stagingBucket="${STAGING_BUCKET:-local-staging-bucket}"
uploadBucket="${UPLOAD_BUCKET:-local-upload-bucket}"
deadLetterQueue="${SERVICE_DEAD_LETTER_QUEUE_NAME:-harmony-dead-letter-queue}"

export AWS_DEFAULT_REGION=us-west-2
export AWS_ACCESS_KEY_ID=fake
export AWS_SECRET_ACCESS_KEY=fake

tmpdir="$(pwd)/tmp/localstack"
rm -rf $tmpdir
mkdir -p $tmpdir

start_script="$tmpdir/startup.sh"

echo "awslocal s3 mb s3://$stagingBucket" >> "$start_script"
echo "awslocal s3 mb s3://$uploadBucket" >> "$start_script"
<<<<<<< HEAD
# echo "awslocal sqs create-queue --queue-name $deadLetterQueue" >> "$start_script"
# for queue in $(sed -n -e 's/^[[:space:]]*queue_url:.*}//p' config/services.yml); do
#   echo "awslocal sqs create-queue --queue-name $queue --attributes '$redrivePolicy'" >> $start_script
# done

=======
>>>>>>> c04f55e6
echo "Wrote localstack startup script to $start_script"

# Localstack execution
docker-compose up<|MERGE_RESOLUTION|>--- conflicted
+++ resolved
@@ -26,14 +26,7 @@
 
 echo "awslocal s3 mb s3://$stagingBucket" >> "$start_script"
 echo "awslocal s3 mb s3://$uploadBucket" >> "$start_script"
-<<<<<<< HEAD
-# echo "awslocal sqs create-queue --queue-name $deadLetterQueue" >> "$start_script"
-# for queue in $(sed -n -e 's/^[[:space:]]*queue_url:.*}//p' config/services.yml); do
-#   echo "awslocal sqs create-queue --queue-name $queue --attributes '$redrivePolicy'" >> $start_script
-# done
 
-=======
->>>>>>> c04f55e6
 echo "Wrote localstack startup script to $start_script"
 
 # Localstack execution
