--- conflicted
+++ resolved
@@ -55,14 +55,12 @@
 # testing HTTP backends without actual service calls.  See example/http-service.js
 EXAMPLE_SERVICES=true
 
-<<<<<<< HEAD
 # Identifier so backends know which Harmony client submitted the request
 CLIENT_ID=harmony-local
-=======
+
 # When set to true log messages are logged as a text string instead of the default
 # JSON format. Useful when running harmony locally and viewing logs via a terminal.
 TEXT_LOGGER=
->>>>>>> 5efb07aa
 
 ###########################################################################
 #                             Service Config                              #
