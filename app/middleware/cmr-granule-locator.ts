--- conflicted
+++ resolved
@@ -1,15 +1,8 @@
-<<<<<<< HEAD
-import * as cmr from '../util/cmr';
+import * as cmr from 'util/cmr';
 import { CmrError, RequestValidationError, ServerError } from '../util/errors';
-import boxStringsToBox from '../util/bounding-box';
 import { HarmonyGranule } from '../models/data-operation';
-=======
-import * as cmr from 'util/cmr';
-import { CmrError, RequestValidationError, ServerError } from 'util/errors';
-import { HarmonyGranule } from 'harmony/models/data-operation';
-import HarmonyRequest from 'harmony/models/harmony-request';
-import { computeMbr, Mbr } from 'harmony/util/spatial/mbr';
->>>>>>> d4589a47
+import HarmonyRequest from '../models/harmony-request';
+import { computeMbr, Mbr } from '../util/spatial/mbr';
 
 import env = require('util/env');
 
