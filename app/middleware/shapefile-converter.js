const get = require('lodash.get');
const fs = require('fs');
const path = require('path');
const rewind = require('@mapbox/geojson-rewind');
const togeojson = require('@mapbox/togeojson');
const { DOMParser } = require('xmldom');
const esriShapefile = require('shapefile');
const tmp = require('tmp-promise');
const util = require('util');
const unzipper = require('unzipper');
const { cookieOptions } = require('../util/cookies');
const { RequestValidationError, HttpError, ServerError } = require('../util/errors');
const { defaultObjectStore } = require('../util/object-store');
const { listToText } = require('../util/string');

const unlink = util.promisify(fs.unlink);
const readFile = util.promisify(fs.readFile);
const writeFile = util.promisify(fs.writeFile);
const appendFile = util.promisify(fs.appendFile);
const readdir = util.promisify(fs.readdir);

/**
 * The string that starts a GeoJSON file when converting from ESRI. We need to
 * use a FeatureCollection because we don't know if we will have one or many
 * features when streaming.
 */
const geoJsonFileStart = `{
  "type": "FeatureCollection",
  "features": [
`;

/**
 * The string that ends a GeoJSON file when converting from ESRI. This closes
 * the FeatureCollection
 */
const geoJsonFileEnd = ']}';

/**
 * Find a .shp file in a directory of files extracted from an ESRI shapefile .zip
 *
 * @param {string} dir The directory where the shapefile was extracted
 * @return {string} The path to the .shp file
 */
async function findShpFile(dir) {
  const shpFiles = (await readdir(dir)).filter((file) => path.extname(file) === '.shp');
  if (shpFiles.length !== 1) {
    throw new RequestValidationError(
      `Shapefiles must contain exactly one .shp file, found ${shpFiles.length}`,
    );
  }

  return path.join(dir, shpFiles[0]);
}

/**
 * Converts the given ESRI Shapefile to GeoJSON and returns the resulting file.   Note,
 * the caller MUST unlink the result to delete it
 *
 * @param {string} filename the path to the ESRI shapefile to convert (must be a .zip file)
 * @returns {string} path to a temporary file containing the GeoJSON
 * @throws {RequestValidationError} if something goes wrong
 */
async function esriToGeoJson(filename) {
  let geoJsonFile;
  let tempDir;

  try {
    geoJsonFile = await tmp.file();
    // let the `cleanup` function delete the directory even if it has files in it
    tempDir = await tmp.dir({ unsafeCleanup: true });

    // unzip the shapefile
    try {
      await fs.createReadStream(filename)
        .pipe(unzipper.Extract({ path: tempDir.path }))
        .promise();
    } catch (e) {
      throw new RequestValidationError(`Failed to unzip shapefile: ${e}`);
    }

    /**  convert to GeoJSON */

    const shpFilePath = await findShpFile(tempDir.path);
    // write the start of the FeatureCollection
    await writeFile(geoJsonFile.path, geoJsonFileStart, 'utf8');
    let isFirstLine = true;
    const featureSource = await esriShapefile.open(shpFilePath);
    let result = await featureSource.read();

    // write out each Feature
    while (result && !result.done) {
      if (isFirstLine) {
        isFirstLine = false;
      } else {
        await appendFile(geoJsonFile.path, ',\n', 'utf8');
      }
      // set the correct winding on the outer and inner rings of polygons
      const feature = rewind(result.value, false);
      await appendFile(geoJsonFile.path, JSON.stringify(feature), 'utf8');

      result = await featureSource.read();
    }

    // write out the end of the FeatureCollection
    await appendFile(geoJsonFile.path, geoJsonFileEnd, 'utf8');
  } catch (e) {
    if (geoJsonFile) geoJsonFile.cleanup();
    if (e instanceof RequestValidationError) throw e;
    throw new RequestValidationError(`Failed to process shapefile: ${e}`);
  } finally {
    // remove the temporary directory and its contents
    if (tempDir) tempDir.cleanup();
  }

  return geoJsonFile.path;
}

/**
 * Converts the given KML file to GeoJSON and returns the resulting file.   Note, the caller MUST
 * unlink the result to delete it
 *
 * @param {string} filename the path to the KML file to convert
 * @returns {string} path to a temporary file containing the GeoJSON
 */
async function kmlToGeoJson(filename) {
<<<<<<< HEAD
  let geoJsonFile;
  try {
    geoJsonFile = await tmp.file();
    // TODO: would be better if we could find a way to avoid holding both kml and geojson in memory
    const parserOpts = {
      /**
       * locator is always need for error position info
       */
      locator: {},
      errorHandler: (_level, msg) => {
        throw new RequestValidationError(`Failed to process kml file: ${msg}`);
      },
    };
    const file = await readFile(filename, 'utf8');
    const kml = new DOMParser(parserOpts).parseFromString(file);
    const converted = togeojson.kml(kml);
    await writeFile(geoJsonFile.path, JSON.stringify(converted), 'utf8');
  } catch (e) {
    if (geoJsonFile) geoJsonFile.cleanup();
    if (e instanceof RequestValidationError) throw e;
    throw new RequestValidationError(`Failed to process kml file: ${e}`);
  }

  return geoJsonFile.path;
=======
  const tempFile = await tmp.file();
  const parserOpts = {
    /**
     * locator is always need for error position info
     */
    locator: {},
    errorHandler: (_level, msg) => {
      throw new RequestValidationError(`Failed to process kml file: ${msg}`);
    },
  };
  const file = await readFile(filename, 'utf8');
  const kml = new DOMParser(parserOpts).parseFromString(file);
  const converted = togeojson.kml(kml);
  await writeFile(tempFile.path, JSON.stringify(converted), 'utf8');

  return tempFile.path;
>>>>>>> 75880c43
}

const contentTypesToConverters = {
  'application/geo+json': { name: 'GeoJSON', geoJsonConverter: null },
  'application/vnd.google-earth.kml+xml': { name: 'KML', geoJsonConverter: kmlToGeoJson },
  'application/shapefile+zip': { name: 'ESRI Shapefile', geoJsonConverter: esriToGeoJson },
};

/**
 * Express.js middleware which extracts shapefiles from the incoming request and
 * ensures that they are in GeoJSON in the data operation
 *
 * @param {http.IncomingMessage} req The client request, containing an operation
 * @param {http.ServerResponse} res The client response
 * @param {function} next The next function in the middleware chain
 * @returns {void}
 */
async function shapefileConverter(req, res, next) {
  const { operation } = req;

  try {
    const shapefile = get(req, 'files.shapefile[0]') || req.signedCookies.shapefile;
    res.clearCookie('shapefile', cookieOptions);

    if (!shapefile) {
      next();
      return;
    }
    const store = defaultObjectStore();

    const { mimetype, bucket, key } = shapefile;
    const converter = contentTypesToConverters[mimetype];
    if (!converter) {
      const humanContentTypes = Object.entries(contentTypesToConverters).map(([k, v]) => `"${k}" (${v.name})`);
      throw new RequestValidationError(`Unrecognized shapefile type "${mimetype}".  Valid types are ${listToText(humanContentTypes)}`);
    }
    const url = store.getUrlString(bucket, key);
    if (converter.geoJsonConverter) {
      const originalFile = await store.downloadFile(url);
      let convertedFile;
      try {
        convertedFile = await converter.geoJsonConverter(originalFile);
        operation.geojson = await store.uploadFile(convertedFile, `${url}.geojson`);
      } finally {
        unlink(originalFile);
        if (convertedFile) {
          unlink(convertedFile);
        }
      }
    } else {
      operation.geojson = url;
    }
  } catch (e) {
    if (e instanceof HttpError) {
      next(e);
      return;
    }
    req.context.logger.error(e);
    next(new ServerError('A problem occurred when attempting to convert the provided shapefile'));
    return;
  }
  next();
}

module.exports = shapefileConverter;<|MERGE_RESOLUTION|>--- conflicted
+++ resolved
@@ -123,7 +123,6 @@
  * @returns {string} path to a temporary file containing the GeoJSON
  */
 async function kmlToGeoJson(filename) {
-<<<<<<< HEAD
   let geoJsonFile;
   try {
     geoJsonFile = await tmp.file();
@@ -148,24 +147,6 @@
   }
 
   return geoJsonFile.path;
-=======
-  const tempFile = await tmp.file();
-  const parserOpts = {
-    /**
-     * locator is always need for error position info
-     */
-    locator: {},
-    errorHandler: (_level, msg) => {
-      throw new RequestValidationError(`Failed to process kml file: ${msg}`);
-    },
-  };
-  const file = await readFile(filename, 'utf8');
-  const kml = new DOMParser(parserOpts).parseFromString(file);
-  const converted = togeojson.kml(kml);
-  await writeFile(tempFile.path, JSON.stringify(converted), 'utf8');
-
-  return tempFile.path;
->>>>>>> 75880c43
 }
 
 const contentTypesToConverters = {
