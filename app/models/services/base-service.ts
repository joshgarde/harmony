--- conflicted
+++ resolved
@@ -212,11 +212,8 @@
       status: JobStatus.RUNNING,
       request: requestUrl,
       isAsync: !this.isSynchronous,
-<<<<<<< HEAD
       numInputGranules: this.numInputGranules,
-=======
       message: this.operation.message,
->>>>>>> 51536bb1
     });
     job.addStagingBucketLink(stagingLocation);
     return job;
@@ -252,31 +249,6 @@
    */
   get maxSynchronousGranules(): number {
     return getMaxSynchronousGranules(this.config);
-  }
-
-  /**
-<<<<<<< HEAD
-   * Returns a warning message if some part of the request can't be fulfilled
-   *
-   * @returns a warning message to display, or undefined if not applicable
-   * @readonly
-   */
-  get warningMessage(): string {
-    let message;
-    const { numCollectionsMatchingShortName, selectedCollectionConceptId } = this.operation;
-    if (numCollectionsMatchingShortName > 1) {
-      message = `There were ${numCollectionsMatchingShortName} collections that matched the provided short name.`
-        + ` ${selectedCollectionConceptId} was selected. To use a different collection submit a new request`
-        + ' specifying the desired CMR concept ID instead of the collection short name.';
-    }
-    if (this.granulesProcessedMessage) {
-      if (message) {
-        message += ` ${this.granulesProcessedMessage}`;
-      } else {
-        message = this.granulesProcessedMessage;
-      }
-    }
-    return message;
   }
 
   /**
@@ -296,30 +268,6 @@
   }
 
   /**
-   * Returns a warning message if some part of the request can't be fulfilled
-   *
-   * @returns a warning message to display, or undefined if not applicable
-   * @readonly
-   */
-  get granulesProcessedMessage(): string {
-    const numGranules = this.numInputGranules;
-
-    let message;
-    if (this.operation.cmrHits > numGranules) {
-      message = `CMR query identified ${this.operation.cmrHits} granules, but the request has been limited `
-        + `to process only the first ${numGranules} granules`;
-      if (this.operation.maxResults && this.operation.maxResults < env.maxGranuleLimit) {
-        message += ` because you requested ${this.operation.maxResults} maxResults.`;
-      } else {
-        message += ' because of system constraints.';
-      }
-    }
-    return message;
-  }
-
-  /**
-=======
->>>>>>> 51536bb1
    * Return the message to be sent to the service, describing the operation to be performed
    *
    * @returns the serialized message to be sent
