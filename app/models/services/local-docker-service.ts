const process = require('process');
const { spawn } = require('child_process');
const axios = require('axios');
const querystring = require('querystring');

const BaseService = require('./base-service');
const log = require('../../util/log');
const { isUrlBound } = require('../../backends/service-response');

/**
 * Sets up logging of stdin / stderr and the return code of child.
 *
 * @param {Process} child The child process
 * @returns {void}
 */
function logProcessOutput(child) {
  child.stdout.setEncoding('utf8');
  child.stdout.on('data', (data) => {
    process.stdout.write(`child stdout: ${data}`);
  });

  child.stderr.setEncoding('utf8');
  child.stderr.on('data', (data) => {
    process.stderr.write(`child stderr: ${data}`);
  });
}

/**
 * Calls the callback URL with an error response indicating the child process crashed.
 *
 * @param {String} callbackUrl The callback URL for the current request
 * @returns {void}
 */
function childProcessAborted(callbackUrl) {
  log.error('Child process died without responding.');
  const callbackRequest = axios.create({
    baseURL: `${callbackUrl}/response`,
  });
  const querystr = querystring.stringify({ error: 'Child process died without responding.' });
  callbackRequest.post(`?${querystr}`);
}

/**
 * Represents a service that is invoked using the Docker CLI on the Node process' machine
 *
 * @class LocalDockerService
 * @extends {BaseService}
 */
class LocalDockerService extends BaseService {
  /**
   * Invoke the service at the local command line, passing --harmony-action and --harmony-input
   * parameters to the Docker container
   *
   * @memberof LocalDockerService
   * @returns {void}
   */
  _invokeAsync() {
    // DELETE ME: Hacks for PO.DAAC having granule metadata with missing files.  They will fix.
    if (this.config.name === 'podaac-cloud/l2-subsetter-service') {
      this.operation.sources[0].granules = this.operation.sources[0].granules.slice(5);
    }
    // END DELETE ME

    log.info(this.params);
<<<<<<< HEAD
    const originalCallback = this.operation.callback;
    this.operation.callback = this.operation.callback.replace('localhost', process.env.callback_host || 'host.docker.internal');
=======
    this.operation.callback = this.operation.callback.replace('localhost', process.env.CALLBACK_HOST || 'host.docker.internal');
>>>>>>> 3526778a
    let dockerParams = ['run', '--rm', '-t'];

    for (const variable of Object.keys(this.params.env)) {
      dockerParams = dockerParams.concat('-e', [variable, this.params.env[variable]].join('='));
    }

    dockerParams = dockerParams.concat(
      this.params.image,
      '--harmony-action', 'invoke',
      '--harmony-input', this.operation.serialize(),
    );
    log.info(dockerParams.join(' '));
    const child = spawn('docker', dockerParams);
    logProcessOutput(child);

    child.on('exit', ((code, signal) => {
      log.info(`child process exited with code ${code} and signal ${signal}`);
      if (isUrlBound(originalCallback)) {
        childProcessAborted(originalCallback);
      }
    }));
  }
}

module.exports = LocalDockerService;<|MERGE_RESOLUTION|>--- conflicted
+++ resolved
@@ -62,12 +62,8 @@
     // END DELETE ME
 
     log.info(this.params);
-<<<<<<< HEAD
     const originalCallback = this.operation.callback;
-    this.operation.callback = this.operation.callback.replace('localhost', process.env.callback_host || 'host.docker.internal');
-=======
     this.operation.callback = this.operation.callback.replace('localhost', process.env.CALLBACK_HOST || 'host.docker.internal');
->>>>>>> 3526778a
     let dockerParams = ['run', '--rm', '-t'];
 
     for (const variable of Object.keys(this.params.env)) {
