import FormData from 'form-data';
import fs from 'fs';
<<<<<<< HEAD
import get from 'lodash.get';
import fetch, { Response } from 'node-fetch';
=======
import { get } from 'lodash';
import fetch from 'node-fetch';
>>>>>>> 6c4c085d
import * as querystring from 'querystring';
import * as util from 'util';
import { CmrError } from './errors';
import { objectStoreForProtocol } from './object-store';

import env = require('./env');
import logger = require('./log');

const unlink = util.promisify(fs.unlink);

const clientIdHeader = {
  'Client-id': `${env.harmonyClientId}`,
};

// Exported to allow tests to override cmrApiConfig
export const cmrApiConfig = {
  baseURL: env.CMR_URL || 'https://cmr.uat.earthdata.nasa.gov',
  useToken: true,
};

const acceptJsonHeader = {
  Accept: 'application/json',
};

export interface CmrCollection {
  id: string;
  short_name: string;
  version_id: string;
  archive_center?: string;
  data_center?: string;
  boxes?: string[];
  time_start?: string;
  time_end?: string;
  associations?: {
    variables?: string[];
  };
  variables?: CmrVariable[];
}

export interface CmrGranule {
  id: string;
}

export interface CmrGranuleHits {
  hits: number;
  granules: CmrGranule[];
}

export interface CmrUmmVariable {
  meta: object; // Contains 'concept-id' which can't be declared
  umm: {
    Name: string;
    Characteristics?: {
      GroupPath?: string;
    };
  };
}

export interface CmrVariable {
  concept_id: string;
  name: string;
  long_name: string;
}

interface CmrQuery
  extends NodeJS.Dict<string | string[] | number | number[] | boolean | boolean[] | null> {
  concept_id: string | string[];
  page_size: number;
}

export interface CmrResponse extends Response {
  data?: unknown;
}

export interface CmrVariablesResponse extends CmrResponse {
  data: {
    items: CmrVariable[];
  };
}

export interface CmrCollectionsResponse extends CmrResponse {
  data: {
    feed: {
      entry: CmrCollection[];
    };
  };
}

export interface CmrGranulesResponse extends CmrResponse {
  data: {
    feed: {
      entry: CmrGranule[];
    };
  };
}


/**
 * Create a token header for the given access token string
 *
 * @param {string} token The access token for the user
 * @returns {object} An object with an 'Echo-token' key and the token as the value,
 * or an empty object if the token is not set
 * @private
 */
function _makeTokenHeader(token: string): object {
  return cmrApiConfig.useToken && token ? {
    'Echo-token': `${token}:${process.env.OAUTH_CLIENT_ID}`,
  } : {};
}

/**
 * Handle any errors in the CMR response
 *
 * @param {Response} response The response from the CMR
 * @returns {void}
 * @throws {CmrError} if the CMR response indicates an error
 * @private
 */
function _handleCmrErrors(response: Response): void {
  const { status } = response;
  if (status >= 500) {
    logger.error(`CMR call failed with statue '${status}'`);
    throw new CmrError(503, 'Service unavailable');
  } else if (status >= 400) {
    // pass on errors from the CMR
    const message = get(response, ['data', 'errors', 0])
    || `'${response.statusText}'`;
    logger.error(`CMR returned status '${status}' with message '${message}'`);
    throw new CmrError(status, message);
  }
}

/**
 * Performs a CMR search at the given path with the given query string
 *
 * @param path - The absolute path on the CMR API to the resource being queried
 * @param query - The key/value pairs to send to the CMR query string
 * @param token - Access token for user request
 * @param extraHeaders - Additional headers to pass with the request
 * @returns The CMR query result
 */
export async function cmrSearchBase(
  path: string, query: CmrQuery, token: string, extraHeaders = {},
): Promise<CmrResponse> {
  // TODO fix any because of:
  // Argument of type 'CmrQuery' is not assignable to parameter of type 'ParsedUrlQueryInput'.
  // Index signature is missing in type 'CmrQuery'.
  const querystr = querystring.stringify(query);
  const headers = {
    ...clientIdHeader,
    ..._makeTokenHeader(token),
    ...acceptJsonHeader,
    ...extraHeaders,
  };
  const response: CmrResponse = await fetch(`${cmrApiConfig.baseURL}${path}?${querystr}`,
    {
      method: 'GET',
      headers,
    });
  response.data = await response.json();
  return response;
}

/**
 * Performs a CMR search at the given path with the given query string. This function wraps
 * `CmrSearchBase` to make it easier to test.
 *
 * @param {string} path The absolute path on the CMR API to the resource being queried
 * @param {object} query The key/value pairs to send to the CMR query string
 * @param {string} token Access token for user request
 * @returns {Promise<object>} The CMR query result
 * @throws {CmrError} If the CMR returns an error status
 * @private
 */
async function _cmrSearch(
  path: string, query: CmrQuery, token: string,
): Promise<CmrResponse> {
  const response = await cmrSearchBase(path, query, token);
  _handleCmrErrors(response);
  return response;
}

/**
 * Use `fetch` to POST multipart/form-data. This code has been pulled into a separate
 * function simply as a work-around to a bug in `node replay` that breaks shapefile
 * uploads to the CMR. By pulling it into a separate function we can stub it to have
 * the necessary response.
 *
 * @param {string} path The URL path
 * @param {*} formData A FormData object to be POST'd
 * @param {object} headers The headers to be sent with the POST
 * @returns {Response} A SuperAgent Response object
 */
export async function fetchPost(
  path: string, formData: FormData, headers: {[key: string]: string},
): Promise<CmrResponse> {
  const response: CmrResponse = await fetch(`${cmrApiConfig.baseURL}${path}`, {
    method: 'POST',
    body: formData,
    headers,
  });
  response.data = await response.json();
  return response;
}

/**
 * Process a GeoJSON entry by downloading the file from S3 and adding an entry for it in
 * a mulitpart/form-data object to be uploaded to the CMR.
 *
 * @param {string} geoJsonUrl The location of the shapefile
 * @param {Object} formData the Form data
 * @returns {Promise<string>} The a promise for a temporary filename containing the shapefile
 */
async function processGeoJson(geoJsonUrl: string, formData: FormData): Promise<string> {
  const tempFile = await objectStoreForProtocol(geoJsonUrl).downloadFile(geoJsonUrl);
  formData.append('shapefile', fs.createReadStream(tempFile), {
    contentType: 'application/geo+json',
  });
  return tempFile;
}

/**
 * Post a query to the CMR with the parameters in the given form
 *
 * @param {string} path The absolute path on the CMR API to the resource being queried
 * @param {object} form An object with keys and values representing the parameters for the query
 * @param {string} token Access token for the user
 * @returns {Promise<object>} The CMR query result
 */
export async function cmrPostSearchBase(
  path: string, form: object, token: string,
): Promise<CmrResponse> {
  const formData = new FormData();
  let shapefile = null;
  await Promise.all(Object.keys(form).map(async (key) => {
    const value = form[key];
    if (value) {
      if (key === 'geojson') {
        shapefile = await processGeoJson(value, formData);
      } else if (Array.isArray(value)) {
        value.forEach((v) => {
          formData.append(key, v);
        });
      } else {
        formData.append(key, value);
      }
    }
  }));
  const headers = {
    ...clientIdHeader,
    ..._makeTokenHeader(token),
    ...acceptJsonHeader,
    ...formData.getHeaders(),
  };

  try {
    return module.exports.fetchPost(path, formData, headers);
  } finally {
    if (shapefile) {
      unlink(shapefile);
    }
  }
}

/**
 * Post a query to the CMR with the parameters in the given form. This function wraps
 * `CmrPostSearchBase` to make it easier to test.
 *
 * @param {string} path The absolute path on the cmR API to the resource being queried
 * @param {object} form An object with keys and values representing the parameters for the query
 * @param {string} token Access token for the user
 * @returns {Promise<object>} The CMR query result
 * @throws {CmrError} If the CMR returns an error status
 * @private
 */
async function _cmrPostSearch(path: string, form: FormData, token: string): Promise<CmrResponse> {
  const response = await module.exports.cmrPostSearchBase(path, form, token);
  _handleCmrErrors(response);

  return response;
}

/**
 * Performs a CMR variables.json search with the given query string
 *
 * @param {object} query The key/value pairs to search
 * @param {string} token Access token for user request
 * @returns {Promise<Array<CmrVariable>>} The variable search results
 * @private
 */
async function queryVariables(
  query: CmrQuery, token: string,
): Promise<Array<CmrVariable>> {
  const variablesResponse = await _cmrSearch('/search/variables.json', query, token) as CmrVariablesResponse;
  return variablesResponse.data.items;
}

/**
 * Performs a CMR collections.json search with the given query string
 *
 * @param {object} query The key/value pairs to search
 * @param {string} token Access token for user request
 * @returns {Promise<Array<CmrCollection>>} The collection search results
 * @private
 */
async function queryCollections(
  query: CmrQuery, token: string,
): Promise<Array<CmrCollection>> {
  const collectionsResponse = await _cmrSearch('/search/collections.json', query, token) as CmrCollectionsResponse;
  return collectionsResponse.data.feed.entry;
}

/**
 * Performs a CMR granules.json search with the given query string
 *
 * @param {object} query The key/value pairs to search
 * @param {string} token Access token for user request
 * @returns {Promise<Array<CmrGranule>>} The granule search results
 * @private
 */
async function queryGranules(
  query: CmrQuery, token: string,
): Promise<CmrGranuleHits> {
  // TODO: Paging / hits
  const granulesResponse = await _cmrSearch('/search/granules.json', query, token) as CmrGranulesResponse;
  const cmrHits = parseInt(granulesResponse.headers.get('cmr-hits'), 10);
  return {
    hits: cmrHits,
    granules: granulesResponse.data.feed.entry,
  };
}

/**
 * Performs a CMR granules.json search with the given form data
 *
 * @param {object} form The key/value pairs to search including a `shapefile` parameter
 * pointing to a file on the file system
 * @param {string} token Access token for user request
 * @returns {Promise<Array<CmrGranule>>} The granule search results
 * @private
 */
async function queryGranuleUsingMultipartForm(
  form: any, // could not figure out how to use FormData here because
  token: string,
): Promise<CmrGranuleHits> {
  // TODO: Paging / hits
  const granuleResponse = await _cmrPostSearch('/search/granules.json', form, token) as CmrGranulesResponse;
  const cmrHits = parseInt(granuleResponse.headers.get('cmr-hits'), 10);
  return {
    hits: cmrHits,
    granules: granuleResponse.data.feed.entry,
  };
}

/**
 * Queries and returns the CMR JSON collections corresponding to the given CMR Collection IDs
 *
 * @param {Array<string>} ids The collection IDs to find
 * @param {string} token Access token for user request
 * @returns {Promise<Array<CmrCollection>>} The collections with the given ids
 */
export function getCollectionsByIds(
  ids: Array<string>, token: string,
): Promise<Array<CmrCollection>> {
  return queryCollections({
    concept_id: ids,
    page_size: 2000,
  }, token);
}

/**
 * Queries and returns the CMR JSON variables corresponding to the given CMR Variable IDs
 *
 * @param {Array<string>} ids The variable IDs to find
 * @param {string} token Access token for user request
 * @returns {Promise<Array<CmrVariable>>} The variables with the given ids
 */
export function getVariablesByIds(ids: Array<string>, token: string): Promise<Array<CmrVariable>> {
  return queryVariables({
    concept_id: ids,
    page_size: 2000,
  }, token);
}

/**
 * Queries and returns the CMR JSON variables that are associated with the given CMR JSON collection
 *
 * @param {CmrCollection} collection The collection whose variables should be returned
 * @param {string} token Access token for user request
 * @returns {Promise<Array<CmrVariable>>} The variables associated with the input collection
 */
export async function getVariablesForCollection(
  collection: CmrCollection, token: string,
): Promise<Array<CmrVariable>> {
  const varIds = collection.associations && collection.associations.variables;
  if (varIds) {
    return getVariablesByIds(varIds, token);
  }
  return [];
}

/**
 * Queries and returns the CMR JSON granules for the given collection ID with the given query params
 *
 * @param {string} collectionId The ID of the collection whose granules should be searched
 * @param {object} query The CMR granule query parameters to pass
 * @param {string} token Access token for user request
 * @param {number} [limit=10] The maximum number of granules to return
 * @returns {Promise<Array<CmrGranule>>} The granules associated with the input collection
 */
export function queryGranulesForCollection(
  collectionId: string, query: CmrQuery, token: string, limit = 10,
): Promise<CmrGranuleHits> {
  const baseQuery = {
    collection_concept_id: collectionId,
    page_size: limit,
  };
  return queryGranules(Object.assign(baseQuery, query), token);
}

/**
 * Queries the CMR using a multipart/form-data POST for granules with the given collection ID
 * using the given form object
 *
 * @param {string} collectionId The ID of the collection whose granules should be searched
 * @param {object} form An object containing the parameters and values for the CMR query
 * @param {string} token Access token for user request
 * @param {number} [limit=10] The maximum number of granules to return
 * @returns  {Promise<Array<CmrGranule>>} The granules associated with the input collection
 */
export function queryGranulesForCollectionWithMultipartForm(
  collectionId: string, form: FormData, token: string, limit = 10,
): Promise<CmrGranuleHits> {
  const baseQuery = {
    collection_concept_id: collectionId,
    page_size: limit,
  };

  // TODO figure out how to make the first argument have a type of FormData
  return queryGranuleUsingMultipartForm({
    ...baseQuery,
    ...form,
  }, token);
}

/**
 * Returns true if the user belongs to the given group.  Returns false if the user does not
 * belong to the group or the token cannot be used to query the group.
 *
 * @param username - The EDL username to test for membership
 * @param groupId - The group concept ID to check for membership
 * @param token - Access token for the request
 * @returns true if the group can be queried and the user is a member of the group
 */
export async function belongsToGroup(
  username: string,
  groupId: string,
  token: string,
): Promise<boolean> {
  const path = `/access-control/groups/${groupId}/members`;
  const response = await cmrSearchBase(path, null, token, { 'X-Harmony-User': username });
  return response.status === 200 && (response.data as string[]).indexOf(username) !== -1;
}<|MERGE_RESOLUTION|>--- conflicted
+++ resolved
@@ -1,12 +1,7 @@
 import FormData from 'form-data';
 import fs from 'fs';
-<<<<<<< HEAD
-import get from 'lodash.get';
+import { get } from 'lodash';
 import fetch, { Response } from 'node-fetch';
-=======
-import { get } from 'lodash';
-import fetch from 'node-fetch';
->>>>>>> 6c4c085d
 import * as querystring from 'querystring';
 import * as util from 'util';
 import { CmrError } from './errors';
