import _ from 'lodash';
import * as dotenv from 'dotenv';
import * as winston from 'winston';

if (dotenv.config().error) {
  winston.warn('Did not read a .env file');
}

interface HarmonyEnv {
  logLevel: string;
  stagingBucket: string;
  maxSynchronousGranules: number;
  maxGranuleLimit: number;
  objectStoreType: string;
  awsDefaultRegion: string;
  sameRegionAccessRole: string;
  maxPostFields: number;
  maxPostFileSize: number;
  maxPostFileParts: number;
  nodeEnv: string;
  adminGroupId: string;
  harmonyClientId: string;
  isDevelopment: boolean;
  uploadBucket: string;
  argoUrl: string;
  cmrEndpoint: string;
  oauthHost: string;
  useLocalstack: boolean;
  callbackUrlRoot: string;
  syncRequestPollIntervalMs: number;
  defaultImagePullPolicy: string;
  sharedSecretKey: string;
  defaultBatchSize: number;
  defaultParallelism: number;
  jobReaperPeriodSec: number;
  reapableJobAgeMinutes: number;
}

const envVars: HarmonyEnv = {} as HarmonyEnv;

/**
 * Add a symbol to module.exports with an appropriate value. The exported symbol will be in
 * camel case, e.g., `maxPostFileSize`. This approach has the drawback that these
 * config variables don't show up in VS Code autocomplete, but the reduction in repeated
 * boilerplate code is probably worth it.
 *
 * @param {string} envName The environment variable corresponding to the config variable in
 *   CONSTANT_CASE form
 * @param {*} defaultValue The value to use if the environment variable is not set. Only strings
 *   and integers are supported
 * @returns {void}
 */
function makeConfigVar(envName: string, defaultValue?: string | number): void {
  const envValue = process.env[envName];
  let value;

  if (!envValue) {
    value = defaultValue;
  } else if (typeof defaultValue === 'number') {
    value = parseInt(envValue, 10);
  } else {
    value = envValue;
  }

  envVars[_.camelCase(envName)] = value;
}

// create exported config variables
[
  // ENV_VAR, DEFAULT_VALUE
  ['ARGO_URL', 'http://localhost:4276'],
  ['LOG_LEVEL', 'debug'],
  ['STAGING_BUCKET', 'localStagingBucket'],
  ['MAX_SYNCHRONOUS_GRANULES', 1],
<<<<<<< HEAD
  ['MAX_ASYNCHRONOUS_GRANULES', 20],
  ['MAX_GRANULE_LIMIT', 2000],
  ['OBJECT_STORE_TYPE', 's3'],
=======
  ['MAX_GRANULE_LIMIT', 350],
  ['.OBJECT_STORE_TYPE', 's3'],
>>>>>>> 3a9e67de
  ['AWS_DEFAULT_REGION', 'us-west-2'],
  ['SAME_REGION_ACCESS_ROLE'],
  ['JOB_REAPER_PERIOD_SEC', 360],
  ['REAPABLE_JOB_AGE_MINUTES', 60],
  // shapefile upload related configs
  ['MAX_POST_FIELDS', 100],
  ['MAX_POST_FILE_SIZE', 2000000000],
  ['MAX_POST_FILE_PARTS', 100],
  ['NODE_ENV', 'development'],
  ['ADMIN_GROUP_ID', null],
  ['CMR_ENDPOINT', 'https://cmr.uat.earthdata.nasa.gov'],
  ['OAUTH_HOST', 'https://uat.urs.earthdata.nasa.gov'],
  ['CALLBACK_URL_ROOT', null],
  ['SYNC_REQUEST_POLL_INTERVAL_MS', 100],
  ['DEFAULT_BATCH_SIZE', 2000],
  ['DEFAULT_IMAGE_PULL_POLICY', 'Always'],
  ['DEFAULT_PARALLELISM', 2],
  ['SHARED_SECRET_KEY', null],
].forEach((value) => makeConfigVar.apply(this, value));

// special cases

envVars.harmonyClientId = process.env.CLIENT_ID || 'harmony-unknown';
envVars.isDevelopment = process.env.NODE_ENV === 'development';
envVars.uploadBucket = process.env.UPLOAD_BUCKET || process.env.STAGING_BUCKET || 'local-staging-bucket';
envVars.useLocalstack = process.env.USE_LOCALSTACK === 'true';

export = envVars;<|MERGE_RESOLUTION|>--- conflicted
+++ resolved
@@ -72,14 +72,8 @@
   ['LOG_LEVEL', 'debug'],
   ['STAGING_BUCKET', 'localStagingBucket'],
   ['MAX_SYNCHRONOUS_GRANULES', 1],
-<<<<<<< HEAD
-  ['MAX_ASYNCHRONOUS_GRANULES', 20],
-  ['MAX_GRANULE_LIMIT', 2000],
+  ['MAX_GRANULE_LIMIT', 350],
   ['OBJECT_STORE_TYPE', 's3'],
-=======
-  ['MAX_GRANULE_LIMIT', 350],
-  ['.OBJECT_STORE_TYPE', 's3'],
->>>>>>> 3a9e67de
   ['AWS_DEFAULT_REGION', 'us-west-2'],
   ['SAME_REGION_ACCESS_ROLE'],
   ['JOB_REAPER_PERIOD_SEC', 360],
