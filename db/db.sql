--- conflicted
+++ resolved
@@ -14,12 +14,9 @@
   `request` varchar(4096) not null default 'unknown',
   `isAsync` boolean,
   `numInputGranules` integer not null default 0,
-<<<<<<< HEAD
+  `collectionIds` text not null,
   `shapeFileUrl` varchar(4096) not null,
   `shapeFileHash` varchar(255) not null);
-=======
-  `collectionIds` text not null);
->>>>>>> 322411e6
 
 CREATE TABLE `job_links` (
   `id` integer not null primary key autoincrement,
